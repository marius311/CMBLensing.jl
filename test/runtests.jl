--- conflicted
+++ resolved
@@ -584,11 +584,7 @@
                 pol      = pol,
                 L        = L,
                 storage  = storage,
-<<<<<<< HEAD
-                pixel_mask_kwargs = (edge_padding_deg=2,)
-=======
                 pixel_mask_kwargs = (edge_padding_deg=1,)
->>>>>>> 5b42a185
             )
             @unpack Cf,Cϕ,D = ds₀
             f° = L(ϕ)*D*f
@@ -597,11 +593,7 @@
             @test lnP(0,f,ϕ,ds) ≈ lnP(:mix, f°, ϕ, ds) rtol=1e-4
 
             ε = sqrt(eps(T))
-<<<<<<< HEAD
-            seed!(0)
-=======
             seed!(1)
->>>>>>> 5b42a185
             δf,δϕ = simulate(Cf),simulate(Cϕ)
             
             @test FieldTuple(gradient((f,ϕ)->lnP(0,f,ϕ,ds),f,ϕ))'*FieldTuple(δf,δϕ) ≈ 
