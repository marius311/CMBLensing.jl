
## wiener filter

@doc doc"""
    argmaxf_lnP(ϕ,                ds::DataSet; kwargs...)
    argmaxf_lnP(ϕ, θ::NamedTuple, ds::DataSet; kwargs...)
    argmaxf_lnP(Lϕ,               ds::DataSet; kwargs...)
    
Computes either the Wiener filter at fixed $\phi$, or a sample from this slice
along the posterior.

Keyword arguments: 

* `which` — `:wf`, `:sample`, or `fluctuation` to compute 1) the Wiener filter,
  i.e. the best-fit of $\mathcal{P}(f\,|\,\phi,d)$, 2) a sample from
  $\mathcal{P}(f\,|\,\phi,d)$, or 3) a sample minus the Wiener filter, i.e. the
  fluctuation on top of the mean.
* `guess` — starting guess for `f` for the conjugate gradient solver
* `kwargs...` — all other arguments are passed to [`conjugate_gradient`](@ref)

"""
argmaxf_lnP(ϕ::Field,                ds::DataSet; kwargs...) = argmaxf_lnP(cache(ds.L(ϕ),ds.d), ds();      kwargs...)
argmaxf_lnP(ϕ::Field, θ::NamedTuple, ds::DataSet; kwargs...) = argmaxf_lnP(cache(ds.L(ϕ),ds.d), ds(;θ...); kwargs...)

<<<<<<< HEAD
function argmaxf_lnP(Lϕ, ds::DataSet; which=:wf, guess=nothing, kwargs...)
=======
function argmaxf_lnP(Lϕ::LenseOp, ds::DataSet; which=:wf, guess=nothing, preconditioner=:diag, kwargs...)
>>>>>>> 01149f1b
    
    check_hat_operators(ds)
    @unpack d, Cn, Cn̂, Cf, M, M̂, B, B̂, P = ds
    
    b = 0
    if (which in (:wf, :sample))
        b += Lϕ'*B'*P'*M'*(Cn\d)
    end
    if (which in (:fluctuation, :sample))
        b += Cf\simulate(Cf) + Lϕ'*B'*P'*M'*(Cn\simulate(Cn))
    end
    
    A_diag  = pinv(Cf) +     B̂' *  M̂'*pinv(Cn̂)*M̂ * B̂
    A_zeroϕ = pinv(Cf) +     B'*P'*M'*pinv(Cn)*M*P*B
    A       = pinv(Cf) + Lϕ'*B'*P'*M'*pinv(Cn)*M*P*B*Lϕ
    
    A_preconditioner = @match preconditioner begin
        :diag  => A_diag
        :zeroϕ => FuncOp(op⁻¹ = (b -> conjugate_gradient(A_diag, A_zeroϕ, b, 0*b, tol=1e-1)))
        _      => error("Unrecognized preconditioner='$preconditioner'")
    end
    
    conjugate_gradient(A_preconditioner, A, b, guess==nothing ? 0*b : guess; kwargs...)
    
end


@doc doc"""
    Σ(ϕ,  ds, ::Type{L}=LenseFlow) where {L}
    Σ(Lϕ, ds)
    
An operator for the data covariance, Cn + P*M*B*L*Cf*L'*B'*M'*P', which can
applied and inverted.
"""
Σ(ϕ::Field, ds) = Σ(ds.L(ϕ),ds)
Σ(Lϕ,       ds) = begin

    @unpack d,P,M,B,Cn,Cf,Cn̂,B̂ = ds

    SymmetricFuncOp(
        op   = x -> (Cn + P*M*B*Lϕ*Cf*Lϕ'*B'*M'*P')*x,
        op⁻¹ = x -> conjugate_gradient((Cn̂ .+ B̂*Cf*B̂'), Σ(Lϕ, ds), x, nsteps=100, tol=1e-1)
    )

end



@doc doc"""

    MAP_joint(ds::DataSet; kwargs...)
    
Compute the maximum a posteriori (i.e. "MAP") estimate of the joint posterior,
$\mathcal{P}(f,\phi,\theta\,|\,d)$, or compute a quasi-sample. 


Keyword arguments:

* `ϕstart` — Starting point of the maximizer *(default:* $\phi=0$*)*
* `Nϕ` — Noise to use in the approximate hessian matrix. Can also give `Nϕ=:qe` 
         to use the EB quadratic estimate noise *(default:* `:qe`*)*
* `quasi_sample` — `true` to iterate quasi-samples, or an integer to compute
                   a specific quasi-sample.
* `nsteps` — The number of iterations for the maximizer
* `Ncg` — Maximum number of conjugate gradient steps during the $f$ update
* `cgtol` — Conjugrate gradient tolerance (will stop at `cgtol` or `Ncg`, whichever is first)
* `αtol` — Absolute tolerance on $\alpha$ in the linesearch in the $\phi$ quasi-Newton-Rhapson step, $x^\prime = x - \alpha H^{-1} g$
* `αmax` — Maximum value for $\alpha$ in the linesearch
* `progress` — `false`, `:summary`, or `:verbose`, to control progress output

Returns a tuple `(f, ϕ, tr)` where `f` is the best-fit (or quasi-sample) field,
`ϕ` is the lensing potential, and `tr` contains info about the run. 

"""
function MAP_joint(
    ds;
    ϕstart = nothing,
    Nϕ = nothing,
    quasi_sample = false, 
    nsteps = 10, 
    Ncg = 500,
    cgtol = 1e-1,
    αtol = 1e-5,
    αmax = 0.5,
    cache_function = nothing,
    callback = nothing,
    interruptable = false,
    progress = false)
    
    @assert progress in [false,:summary,:verbose]
    if !(isa(quasi_sample,Bool) || isa(quasi_sample,Int))
        throw(ArgumentError("quasi_sample should be true, false, or an Int."))
    end
    
    # since MAP estimate is done at fixed θ, we don't need to reparametrize to
    # ϕₘ = G(θ)*ϕ, so set G to constant here to avoid wasted computation
    # @set! ds.G = 1
    @unpack d, D, Cϕ, Cf, Cf̃, Cn, Cn̂, L = ds
    
    f, f° = nothing, nothing
    ϕ = (ϕstart==nothing) ? zero(diag(Cϕ)) : ϕstart
    Lϕ = cache(L(ϕ),d)
    T = real(eltype(d))
    α = 0
    tr = []
    hist = nothing
    
    
    # compute approximate inverse ϕ Hessian used in gradient descent, possibly
    # from quadratic estimate
    if (Nϕ == :qe); Nϕ = quadratic_estimate(ds).Nϕ/2; end
    Hϕ⁻¹ = (Nϕ == nothing) ? Cϕ : pinv(pinv(Cϕ) + pinv(Nϕ))
    
    try
        @showprogress (progress==:summary ? 1 : Inf) "MAP_joint: " for i=1:nsteps

            # ==== f step ====
                
            # if we're doing a fixed quasi_sample, set the random seed here,
            # which controls the sample from the posterior we get from inside
            # `argmaxf_lnP`
            if isa(quasi_sample,Int); seed!(quasi_sample); end
                
            # recache Lϕ for new ϕ
            if i!=1; cache!(Lϕ,ϕ); end
            
            # run wiener filter
            (f, hist) = argmaxf_lnP(((i==1 && ϕstart==nothing) ? IdentityOp : Lϕ), ds, 
                    which = (quasi_sample==false) ? :wf : :sample, # if doing a quasi-sample, we get a sample instead of the WF
                    guess = (i==1 ? nothing : f), # after first iteration, use the previous f as starting point
                    tol=cgtol, nsteps=Ncg, hist=(:i,:res), progress=(progress==:verbose))
                    
            f°, = mix(f,ϕ,ds)
            lnPcur = lnP(:mix,f°,ϕ,ds)
            
            # ==== show progress ====
            if (progress==:verbose)
                @printf("(step=%i, χ²=%.2f, Ncg=%i%s)\n", i, -2lnPcur, length(hist), (α==0 ? "" : @sprintf(", α=%.6f",α)))
            end
            push!(tr,@namedtuple(i,lnPcur,hist,ϕ,f,α))
            if callback != nothing
                callback(f, ϕ, tr)
            end
            
            # ==== ϕ step =====
            if (i!=nsteps)
                ϕnew = Hϕ⁻¹*(gradient(ϕ->lnP(:mix,f°,ϕ,ds), ϕ)[1])
                res = @ondemand(Optim.optimize)(α->(-lnP(:mix,f°,ϕ+α*ϕnew,ds)), T(0), T(αmax), abs_tol=αtol)
                α = res.minimizer
                ϕ = ϕ+α*ϕnew
            end

        end
    catch err
        if (err isa InterruptException) && interruptable
            println()
            @warn("Maximization interrupted. Returning current progress.")
        else
            rethrow(err)
        end
    end

    return @namedtuple(f, ϕ, tr)
    
end


@doc doc"""

    MAP_marg(ds; kwargs...)

Compute the maximum a posteriori (i.e. "MAP") estimate of the marginal posterior,
$\mathcal{P}(\phi,\theta\,|\,d)$.

"""
function MAP_marg(
    ds;
    ϕstart = nothing,
    L = LenseFlow,
    Nϕ = nothing,
    nsteps = 10, 
    Ncg = 500,
    cgtol = 1e-1,
    α = 0.02,
    Nmc_det = 50,
    )
    
    @unpack Cf, Cϕ, Cf̃, Cn̂ = ds
    
    # compute approximate inverse ϕ Hessian used in gradient descent, possibly
    # from quadratic estimate
    if (Nϕ == :qe); Nϕ = quadratic_estimate(ds).Nϕ/2; end
    Hϕ⁻¹ = (Nϕ == nothing) ? Cϕ : pinv(pinv(Cϕ) + pinv(Nϕ))

    ϕ = (ϕstart != nothing) ? ϕstart : ϕ = zero(diag(Cϕ))
    tr = []

    for i=1:nsteps
        g, det_sims = δlnP_δϕ(ϕ, ds, progress=true, Nmc_det=Nmc_det, return_sims=true)
        ϕ += α * Hϕ⁻¹ * g
        push!(tr,@dictpack(i,g,det_sims,ϕ))
    end
    
    return ϕ, tr

end<|MERGE_RESOLUTION|>--- conflicted
+++ resolved
@@ -22,11 +22,7 @@
 argmaxf_lnP(ϕ::Field,                ds::DataSet; kwargs...) = argmaxf_lnP(cache(ds.L(ϕ),ds.d), ds();      kwargs...)
 argmaxf_lnP(ϕ::Field, θ::NamedTuple, ds::DataSet; kwargs...) = argmaxf_lnP(cache(ds.L(ϕ),ds.d), ds(;θ...); kwargs...)
 
-<<<<<<< HEAD
-function argmaxf_lnP(Lϕ, ds::DataSet; which=:wf, guess=nothing, kwargs...)
-=======
-function argmaxf_lnP(Lϕ::LenseOp, ds::DataSet; which=:wf, guess=nothing, preconditioner=:diag, kwargs...)
->>>>>>> 01149f1b
+function argmaxf_lnP(Lϕ, ds::DataSet; which=:wf, guess=nothing, preconditioner=:diag, kwargs...)
     
     check_hat_operators(ds)
     @unpack d, Cn, Cn̂, Cf, M, M̂, B, B̂, P = ds
@@ -123,7 +119,7 @@
     
     # since MAP estimate is done at fixed θ, we don't need to reparametrize to
     # ϕₘ = G(θ)*ϕ, so set G to constant here to avoid wasted computation
-    # @set! ds.G = 1
+    @set! ds.G = IdentityOp
     @unpack d, D, Cϕ, Cf, Cf̃, Cn, Cn̂, L = ds
     
     f, f° = nothing, nothing
