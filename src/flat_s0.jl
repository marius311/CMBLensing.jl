--- conflicted
+++ resolved
@@ -75,15 +75,8 @@
 fromvec(::Type{FlatS0Fourier{T,P}}, vec::AbstractVector) where {T,P} = FlatS0Fourier{T,P}(vec2rfft(vec))
 
 
-<<<<<<< HEAD
-# norms (for e.g. ODE integration error tolerance)
-pixstd(f::FlatS0Map) = sqrt(var(f.Tx))
-pixstd(f::FlatS0Fourier{T,Flat{Θ,N}}) where {T,Θ,N} = sqrt(sum(2abs2(f.Tl[2:N÷2,:]))+sum(abs2(f.Tl[1,:]))) / N^2 / deg2rad(Θ/60)^2 * 2π
 
-=======
->>>>>>> 1b71257b
-
-@doc doc"""
+"""
     ud_grade(f::Field, θnew, mode=:map, deconv_pixwin=true, anti_aliasing=true)
 
 Up- or down-grades field `f` to new resolution `θnew` (only in integer steps).
