--- conflicted
+++ resolved
@@ -236,47 +236,17 @@
         B̂ = B = adapt(storage, Cℓ_to_Cov(Pix, T, S, ((k==:TE ? 0 : 1) * sqrt(beamCℓs(beamFWHM=beamFWHM)) for k=ks)..., units=1))
     end
     
-<<<<<<< HEAD
-    # D mixing matrix
-    if (D == nothing)
-        σ²len = T(deg2rad(5/60)^2)
-        D = ParamDependentOp(
-            function (mem;r=r₀,_...)
-                Cfr = Cf(mem,r=r)
-                mem .= sqrt(Diagonal(diag(Cfr) .+ σ²len .+ 2*diag(Cn̂)) * pinv(Cfr))
-            end,
-            similar(Cf())
-        )
-    end
-      
-    # simulate data
-    seed_for_storage!(storage, seed)
-    if (ϕ  == nothing); ϕ  = simulate(Cϕ); end
-    if (f  == nothing); f  = simulate(Cf); end
-    if (n  == nothing); n  = simulate(Cn); end
-    Lϕ = cache(L(ϕ),f)
-    if (f̃  == nothing); f̃  = Lϕ*f;         end
-    if (Bf̃ == nothing); Bf̃ = B*f̃;          end
-    if (d  == nothing); d  = M*P*Bf̃ + n;   end
-    
-    # put everything in BaseDataSet
-    ds = BaseDataSet(;@namedtuple(d, Cn, Cn̂, Cf, Cf̃, Cϕ, M, M̂, B, B̂, D, P, L=Lϕ)...)
-    
-    # with the BaseDataSet created, we can now more conveniently call the quadratic
-    # estimate to compute Nϕ if needed for the G mixing matrix
-=======
     # creating lensing operator cache
     Lϕ = alloc_cache(L(diag(Cϕ)),diag(Cf))
 
     # put everything in DataSet
-    ds = DataSet(;@namedtuple(d=nothing, Cn, Cn̂, Cf, Cf̃, Cϕ, M, M̂, B, B̂, D, P, L)...)
+    ds = DataSet(;@namedtuple(d=nothing, Cn, Cn̂, Cf, Cf̃, Cϕ, M, M̂, B, B̂, D, P, L=Lϕ)...)
     
     # simulate data
     @unpack ds,f,f̃,ϕ,n = resimulate(ds, rng=rng, seed=seed)
 
 
     # with the DataSet created, we now more conveniently create the mixing matrices D and G
->>>>>>> 930c02f6
     if (G == nothing)
         Nϕ = quadratic_estimate(ds,(pol in (:P,:IP) ? :EB : :TT)).Nϕ / Nϕ_fac
         G₀ = @. nan2zero(sqrt(1 + 2/($Cϕ()/Nϕ)))
