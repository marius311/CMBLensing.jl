
using CUDA
using CUDA: cufunc, curand_rng
using CUDA.CUSPARSE: CuSparseMatrix, CuSparseMatrixCSR, mv!, switch2csr
using CUDA.CUSOLVER: CuQR

const CuFlatS0{P,T,M<:CuArray} = FlatS0{P,T,M}

# a function version of @cuda which can be referenced before CUDA is
# loaded as long as it exists by run-time (unlike the macro @cuda which must
# exist at compile-time)
function cuda(f, args...; threads=256)
    @cuda threads=threads f(args...)
end

is_gpu_backed(f::FlatField) = fieldinfo(f).M <: CuArray
global_rng_for(::Type{<:CuArray}) = curand_rng()
seed_for_storage!(::Type{<:CuArray}, seed=nothing) = 
    Random.seed!(global_rng_for(CuArray), seed)



### broadcasting
preprocess(dest::F, bc::Broadcasted) where {F<:CuFlatS0} = 
    Broadcasted{Nothing}(cufunc(bc.f), preprocess_args(dest, bc.args), map(OneTo,_size(F)))
preprocess(dest::F, arg) where {M,F<:CuFlatS0{<:Any,<:Any,M}} = 
    adapt(M,broadcastable(F, arg))
function copyto!(dest::F, bc::Broadcasted{Nothing}) where {F<:CuFlatS0}
    bc′ = preprocess(dest, bc)
    copyto!(firstfield(dest), bc′)
    return dest
end
BroadcastStyle(::FlatS0Style{F,Array}, ::FlatS0Style{F,CuArray}) where {P,F<:FlatS0{P}} = 
    FlatS0Style{basetype(F){P},CuArray}()


### misc
# the generic versions of these trigger scalar indexing of CUDA, so provide
# specialized versions: 

function copyto!(dst::F, src::F) where {F<:CuFlatS0}
    copyto!(firstfield(dst),firstfield(src))
    dst
end
pinv(D::Diagonal{T,<:CuFlatS0}) where {T} = Diagonal(@. ifelse(isfinite(inv(D.diag)), inv(D.diag), $zero(T)))
inv(D::Diagonal{T,<:CuFlatS0}) where {T} = any(Array((D.diag.==0)[:])) ? throw(SingularException(-1)) : Diagonal(inv.(D.diag))
fill!(f::CuFlatS0, x) = (fill!(firstfield(f),x); f)
dot(a::CuFlatS0{<:Flat{N,θ}}, b::CuFlatS0{<:Flat{N,θ}}) where {N,θ} = dot(adapt(Array,Map(a)), adapt(Array,Map(b)))
≈(a::CuFlatS0, b::CuFlatS0) = (firstfield(a) ≈ firstfield(b))
sum(f::CuFlatS0; dims=:) = (dims == :) ? sum(firstfield(f)) : error("Not implemented")


# these only work for Reals in CUDA
# with these definitions, they work for Complex as well
CUDA.isfinite(x::Complex) = Base.isfinite(x)
CUDA.sqrt(x::Complex) = CUDA.sqrt(CUDA.abs(x)) * CUDA.exp(im*CUDA.angle(x)/2)
CUDA.culiteral_pow(::typeof(^), x::Complex, ::Val{2}) = x * x


# this makes cu(::SparseMatrixCSC) return a CuSparseMatrixCSR rather than a
# dense CuArray
adapt_structure(::Type{<:CuArray}, L::SparseMatrixCSC) = CuSparseMatrixCSR(L)

# CUDA somehow missing this one
# see https://github.com/JuliaGPU/CuArrays.jl/issues/103
# and https://github.com/JuliaGPU/CuArrays.jl/pull/580
ldiv!(qr::CuQR, x::CuVector) = qr.R \ (CuMatrix(qr.Q)' * x)

# some Random API which CUDA doesn't implement yet
Random.randn(rng::CUDA.CURAND.RNG, T::Random.BitFloatType) = 
    adapt(Array,randn!(rng, CuVector{T}(undef,1)))[1]

# perhaps minor type-piracy, but this lets us simulate into a CuArray using the
# CPU random number generator
Random.randn!(rng::MersenneTwister, A::CuArray{T}) where {T} = 
    (A .= adapt(CuArray{T}, randn!(rng, adapt(Array{T},A))))

<<<<<<< HEAD
# CUDA makes some copies here as a workaround for JuliaGPU/CuArrays.jl#345 &
# NVIDIA/cuFFT#2714055 but it doesn't appear to be needed in the R2C case, and
# in the C2R case we pre-allocate the memory only once (via memoization) as well
# as doing the copy asynchronously
import CUDA.CUFFT: unsafe_execute!
using CUDA.CUFFT: rCuFFTPlan, cufftReal, cufftComplex, CUFFT_R2C, cufftExecR2C, cufftExecC2R, CUFFT_C2R, unsafe_copyto!, CuStreamPerThread, pointer

plan_buffer(x) = plan_buffer(eltype(x),size(x))
@memoize plan_buffer(T,dims) = CuArray{T}(undef,dims...)

function unsafe_execute!(plan::rCuFFTPlan{cufftReal,K,false,N},
                            x::CuArray{cufftReal,N}, y::CuArray{cufftComplex,N}
                            ) where {K,N}
    @assert plan.xtype == CUFFT_R2C
    cufftExecR2C(plan, x, y)
end
function unsafe_execute!(plan::rCuFFTPlan{cufftComplex,K,false,N},
                            x::CuArray{cufftComplex,N}, y::CuArray{cufftReal}
                            ) where {K,N}
    @assert plan.xtype == CUFFT_C2R
    cufftExecC2R(plan, unsafe_copyto!(pointer(plan_buffer(x)),pointer(x),length(x),async=true,stream=CuStreamPerThread()), y)
end
=======
# CUDA makes some copies here as a workaround for the Issues mentioned below
# but it doesn't appear to be needed in the R2C case, and in the C2R case the 
# unsafe_free! helps prevent really long garbage collection times
@eval CUDA.CUFFT begin
    function unsafe_execute!(plan::rCuFFTPlan{cufftReal,K,false,N},
                             x::CuArray{cufftReal,N}, y::CuArray{cufftComplex,N}
                             ) where {K,N}
        @assert plan.xtype == CUFFT_R2C
        ans = cufftExecR2C(plan, x, y)  # JuliaGPU/CuArrays.jl#345, NVIDIA/cuFFT#2714055
    end
    function unsafe_execute!(plan::rCuFFTPlan{cufftComplex,K,false,N},
                             x::CuArray{cufftComplex,N}, y::CuArray{cufftReal}
                             ) where {K,N}
        @assert plan.xtype == CUFFT_C2R
        xc = copy(x)
        ans = cufftExecC2R(plan, xc, y)  # JuliaGPU/CuArrays.jl#345, NVIDIA/cuFFT#2714055
        unsafe_free!(xc)
        ans
    end
end

gc = () -> (GC.gc(true); CUDA.reclaim())
>>>>>>> ff18b95e
<|MERGE_RESOLUTION|>--- conflicted
+++ resolved
@@ -75,7 +75,6 @@
 Random.randn!(rng::MersenneTwister, A::CuArray{T}) where {T} = 
     (A .= adapt(CuArray{T}, randn!(rng, adapt(Array{T},A))))
 
-<<<<<<< HEAD
 # CUDA makes some copies here as a workaround for JuliaGPU/CuArrays.jl#345 &
 # NVIDIA/cuFFT#2714055 but it doesn't appear to be needed in the R2C case, and
 # in the C2R case we pre-allocate the memory only once (via memoization) as well
@@ -98,27 +97,5 @@
     @assert plan.xtype == CUFFT_C2R
     cufftExecC2R(plan, unsafe_copyto!(pointer(plan_buffer(x)),pointer(x),length(x),async=true,stream=CuStreamPerThread()), y)
 end
-=======
-# CUDA makes some copies here as a workaround for the Issues mentioned below
-# but it doesn't appear to be needed in the R2C case, and in the C2R case the 
-# unsafe_free! helps prevent really long garbage collection times
-@eval CUDA.CUFFT begin
-    function unsafe_execute!(plan::rCuFFTPlan{cufftReal,K,false,N},
-                             x::CuArray{cufftReal,N}, y::CuArray{cufftComplex,N}
-                             ) where {K,N}
-        @assert plan.xtype == CUFFT_R2C
-        ans = cufftExecR2C(plan, x, y)  # JuliaGPU/CuArrays.jl#345, NVIDIA/cuFFT#2714055
-    end
-    function unsafe_execute!(plan::rCuFFTPlan{cufftComplex,K,false,N},
-                             x::CuArray{cufftComplex,N}, y::CuArray{cufftReal}
-                             ) where {K,N}
-        @assert plan.xtype == CUFFT_C2R
-        xc = copy(x)
-        ans = cufftExecC2R(plan, xc, y)  # JuliaGPU/CuArrays.jl#345, NVIDIA/cuFFT#2714055
-        unsafe_free!(xc)
-        ans
-    end
-end
 
-gc = () -> (GC.gc(true); CUDA.reclaim())
->>>>>>> ff18b95e
+gc = () -> (GC.gc(true); CUDA.reclaim())