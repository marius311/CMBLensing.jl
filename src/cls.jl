

### AbstractCℓs

# Data types to hold Cℓs that lets us do some convenient arithmetic with the Cℓs
# while not worrying about carrying around the ℓ labels, as well as automatically
# interpolating to any ℓ.

abstract type AbstractCℓs end

struct InterpolatedCℓs{I} <: AbstractCℓs
    etp :: I
    concrete :: Bool
end
InterpolatedCℓs(Cℓ; ℓstart=1, kwargs...) = InterpolatedCℓs(ℓstart:(ℓstart+length(Cℓ)-1),Cℓ; kwargs...)
InterpolatedCℓs(ℓ, Cℓ; concrete=true) = InterpolatedCℓs(LinearInterpolation(ℓ[(!isnan).(Cℓ)], Cℓ[(!isnan).(Cℓ)], extrapolation_bc=NaN), concrete)
getproperty(ic::InterpolatedCℓs, s::Symbol) = getproperty(ic,Val(s))
getproperty(ic::InterpolatedCℓs, ::Val{:ℓ}) = ic.etp.xdat
getproperty(ic::InterpolatedCℓs, ::Val{:Cℓ}) = ic.etp.ydat
getproperty(ic::InterpolatedCℓs, ::Val{s}) where {s} = getfield(ic,s)
propertynames(ic::IC) where {IC<:InterpolatedCℓs} = (:ℓ, :Cℓ, fieldnames(IC)...)
new_ℓs(ic1::InterpolatedCℓs, ic2::InterpolatedCℓs) = 
    sort!((!ic1.concrete && !ic2.concrete) ? union(ic1.ℓ,ic2.ℓ) : union((ic.ℓ for ic in (ic1,ic2) if ic.concrete)...))

getindex(ic::InterpolatedCℓs, idx) = ic.etp.(idx)
(ic::InterpolatedCℓs)(idx) = ic.etp.(idx)


struct FuncCℓs{F<:Function} <: AbstractCℓs
    f :: F
    concrete :: Bool
    FuncCℓs(f::F) where {F<:Function} = new{F}(f,false)
end
getindex(fc::FuncCℓs, idx) = fc.f.(idx)
broadcastable(fc::FuncCℓs) = Ref(fc)
ℓ² = FuncCℓs(ℓ -> ℓ^2)
ℓ⁴ = FuncCℓs(ℓ -> ℓ^4)
toDℓ = FuncCℓs(ℓ -> ℓ*(ℓ+1)/2π)
toCℓ = FuncCℓs(ℓ -> 2π/(ℓ*(ℓ+1)))

# algebra with InterpolatedCℓs and FuncCℓs
promote(ic::InterpolatedCℓs, fc::FuncCℓs) = (ic, InterpolatedCℓs(ic.ℓ, fc[ic.ℓ], concrete=fc.concrete))
promote(fc::FuncCℓs, ic::InterpolatedCℓs) = reverse(promote(ic,fc))
# todo: may make sense to hook into the broadcasting API and make much of
# the below more succinct:
for op in (:*, :/, :+, :-, :±)
    @eval ($op)(ac1::AbstractCℓs, ac2::AbstractCℓs) = ($op)(promote(ac1,ac2)...)
    @eval ($op)(ic1::InterpolatedCℓs, ic2::InterpolatedCℓs) = (ℓ = new_ℓs(ic1,ic2); InterpolatedCℓs(ℓ, broadcast($op,ic1[ℓ],ic2[ℓ]), concrete=(ic1.concrete||ic2.concrete)))
    @eval ($op)(x::Real, ic::InterpolatedCℓs) = InterpolatedCℓs(ic.ℓ, broadcast($op,x,ic.Cℓ), concrete=ic.concrete)
    @eval ($op)(ic::InterpolatedCℓs, x::Real) = InterpolatedCℓs(ic.ℓ, broadcast($op,ic.Cℓ,x), concrete=ic.concrete)
    @eval ($op)(x::Real, fc::FuncCℓs) = FuncCℓs(ℓ -> ($op)(x,fc.f(ℓ)))
    @eval ($op)(fc::FuncCℓs, x::Real) = FuncCℓs(ℓ -> ($op)(fc.f(ℓ),x))
    @eval ($op)(fc1::FuncCℓs, fc2::FuncCℓs) = FuncCℓs(ℓ -> ($op)(fc1.f(ℓ),fc2.f(ℓ)))
    @eval ($op)(fc::FuncCℓs, v::AbstractArray) = broadcast($op, fc, v)
    @eval ($op)(v::AbstractArray, fc::FuncCℓs) = broadcast($op, v, fc)
end
for op in (:^, :sqrt)
    @eval ($op)(ic::InterpolatedCℓs, args...) = InterpolatedCℓs(ic.ℓ, broadcast($op, ic.Cℓ, args...), concrete=ic.concrete)
end
std(x::Vector{<:InterpolatedCℓs}) = sqrt(mean(x.^2) - mean(x)^2)
shiftℓ(Δℓ, Cℓ; factor=false) = InterpolatedCℓs(factor ? Cℓ.ℓ .* Δℓ : Cℓ.ℓ .+ Δℓ, Cℓ.Cℓ)


function get_Cℓ end
get_Dℓ(args...; kwargs...) = ℓ² * get_Cℓ(args...; kwargs...) / 2π
get_ℓ⁴Cℓ(args...; kwargs...) = ℓ⁴ * get_Cℓ(args...; kwargs...)
function get_ρℓ(f; which, kwargs...)
    a,b = Symbol.(split(string(which),""))
    get_ρℓ(f[a], f[b]; kwargs...)
end
function get_ρℓ(f1,f2; kwargs...)
    Cℓ1 = get_Cℓ(f1; kwargs...)
    Cℓ2 = get_Cℓ(f2; kwargs...)
    Cℓx = get_Cℓ(f1,f2; kwargs...)
    InterpolatedCℓs(Cℓ1.ℓ, @. Cℓx.Cℓ/sqrt(Cℓ1.Cℓ*Cℓ2.Cℓ))
end


# used to powerlaw extrapolate Cℓs at very high-ℓ (usually ℓ>6000) just so we
# don't have deal with zeros / infinities there
function extrapolate_Cℓs(ℓout, ℓin, Cℓ)
<<<<<<< HEAD
	InterpolatedCℓs(ℓout, 
	    # if all(Cℓ .> 0)
	    #     itp = LinearInterpolation(log.(ℓin), log.(Cℓ), extrapolation_bc = Interpolations.Line())
	    #     @. (exp(itp(log(ℓout))))
	    # else
	        LinearInterpolation(ℓin, Cℓ, extrapolation_bc = 0).(ℓout),
	    # end,
		concrete=false
	)
=======
    InterpolatedCℓs(ℓout, 
        if all(Cℓ .> 0)
            itp = LinearInterpolation(log.(ℓin), log.(Cℓ), extrapolation_bc = Interpolations.Line())
            @. (exp(itp(log(ℓout))))
        else
            LinearInterpolation(ℓin, Cℓ, extrapolation_bc = 0).(ℓout)
        end,
        concrete=false
    )
>>>>>>> 95055542
end

function smooth(Cℓ::InterpolatedCℓs; newℓs=minimum(Cℓ.ℓ):maximum(Cℓ.ℓ), xscale=:linear, yscale=:linear, smoothing=0.75)
    (fx, fx⁻¹) = @match xscale begin
        :linear => (identity, identity)
        :log    => (log,      exp)
        _ => throw(ArgumentError("'xscale' should be :log or :linear"))
    end
    (fy, fy⁻¹) = @match yscale begin
        :linear => (identity, identity)
        :log    => (log,      exp)
        _ => throw(ArgumentError("'xscale' should be :log or :linear"))
    end
    
    InterpolatedCℓs(newℓs, fy⁻¹(Loess.predict(loess(fx.(Cℓ.ℓ),fy.(Cℓ.Cℓ),span=smoothing),fx.(newℓs))), concrete=Cℓ.concrete)
end


### camb interface (via Python/pycamb)

@memoize function camb(;
    ℓmax = 6000, 
    r = 0.2, ωb = 0.0224567, ωc = 0.118489, τ = 0.055, Σmν = 0.06,
    Θs = 0.0104098, logA = 3.043, nₛ = 0.968602, nₜ = -r/8,
    Aϕ = 1,
    k_pivot = 0.002)
    
    params = Base.@locals
    
    camb = @ondemand(PyCall.pyimport)(:camb)
    
    Base.invokelatest(function ()
    
        ℓmax′ = min(5000,ℓmax)
        cp = camb.set_params(
            ombh2 = ωb,
            omch2 = ωc,
            tau = τ,
            mnu = Σmν,
            cosmomc_theta = Θs,
            H0 = nothing,
            ns = nₛ,
            nt = nₜ,
            As = exp(logA)*1e-10,
            pivot_scalar = k_pivot,
            pivot_tensor = k_pivot,
            lmax = ℓmax′,
            r = r
        )
        cp.max_l_tensor = ℓmax′
        cp.max_eta_k_tensor = 2ℓmax′
        cp.WantScalars = true
        cp.WantTensors = true
        cp.DoLensing = true
        
        res = camb.get_results(cp)
        
        
        ℓ  = collect(2:ℓmax -1)
        ℓ′ = collect(2:ℓmax′-1)
        α = (10^6*cp.TCMB)^2
        toCℓ′ = @. 1/(ℓ′*(ℓ′+1)/(2π))
    
        Cℓϕϕ = extrapolate_Cℓs(ℓ,ℓ′,Aϕ*2π*res.get_lens_potential_cls(ℓmax′)[3:ℓmax′,1]./ℓ′.^4)
    
        return (;
            map(["unlensed_scalar","lensed_scalar","tensor","unlensed_total","total"]) do k
                Symbol(k) => (;
                    map(enumerate([:TT,:EE,:BB,:TE])) do (i,x)
                        Symbol(x) => extrapolate_Cℓs(ℓ,ℓ′,res.get_cmb_power_spectra()[k][3:ℓmax′,i].*toCℓ′.*α)
                    end..., 
                    ϕϕ = Cℓϕϕ
                )
            end...,
            params = (;params...)
        )
    
    end)

end

@doc """
    load_camb_Cℓs(;path_prefix, custom_tensor_params=nothing, 
        unlensed_scalar_postfix, unlensed_tensor_postfix, lensed_scalar_postfix, lenspotential_postfix)
    
Load some Cℓs from CAMB files. 

`path_prefix` specifies the prefix for the files, which are then expected to
have the normal CAMB postfixes: "scalCls.dat", "tensCls.dat", "lensedCls.dat",
"lenspotentialCls.dat", unless otherwise specified via the other keyword
arguments. `custom_tensor_params` can be used to call CAMB directly for the
unlensed_tensors, rather than reading them from a file (since alot of times this file
doesn't get saved). The value should be a Dict/NamedTuple which will be passed
to a call to [`camb`](@ref), e.g. `custom_tensor_params=(r=0,)` for zero
tensors. 

"""
function load_camb_Cℓs(;
    path_prefix,
    custom_tensor_params = nothing,
    unlensed_scalar_postfix = "scalCls.dat",
    unlensed_tensor_postfix = "tensCls.dat",
    lensed_scalar_postfix   = "lensedCls.dat",
    lenspotential_postfix   = "lenspotentialCls.dat")
    
    unlensed_scalar_filename = path_prefix*unlensed_scalar_postfix
    unlensed_tensor_filename = path_prefix*unlensed_tensor_postfix
    lensed_scalar_filename = path_prefix*lensed_scalar_postfix
    lenspotential_filename = path_prefix*lenspotential_postfix
    
    ℓ,Cℓϕϕ = collect.(eachcol(readdlm(lenspotential_filename,skipstart=1)[1:end,[1,6]]))
    @. Cℓϕϕ /= (ℓ*(ℓ+1))^2/2π
    Cℓϕϕ = InterpolatedCℓs(ℓ, Cℓϕϕ)
    
    unlensed_scalar = Dict([:ℓ,:TT,:EE,:TE,:ϕϕ] .=> collect.(eachcol(readdlm(unlensed_scalar_filename,skipstart=1)[1:end,1:5])))
    ℓ = pop!(unlensed_scalar,:ℓ)
    for x in [:TT,:EE,:TE]
        @. unlensed_scalar[x] /= ℓ*(ℓ+1)/(2π)
    end
    unlensed_scalar[:BB] = 0ℓ
    unlensed_scalar = (;(k=>InterpolatedCℓs(ℓ,Cℓ) for (k,Cℓ) in unlensed_scalar)...)


    lensed_scalar = Dict([:ℓ,:TT,:EE,:BB,:TE] .=> collect.(eachcol(readdlm(lensed_scalar_filename,skipstart=1)[1:end,1:5])))
    ℓ = pop!(lensed_scalar,:ℓ)
    for x in [:TT,:EE,:BB,:TE]
        @. lensed_scalar[x] /= ℓ*(ℓ+1)/(2π)
    end
    lensed_scalar = (;(k=>InterpolatedCℓs(ℓ,Cℓ) for (k,Cℓ) in lensed_scalar)...)

    if custom_tensor_params != nothing
        tensor = camb(;custom_tensor_params...).tensor
    else
        tensor = Dict([:ℓ,:TT,:EE,:BB,:TE] .=> collect.(eachcol(readdlm(unlensed_tensor_filename,skipstart=1)[2:end,1:5])))
        ℓ = pop!(tensor,:ℓ)
        for x in [:TT,:EE,:BB,:TE]
            @. tensor[x] /= ℓ*(ℓ+1)/(2π)
        end
        tensor = (;(k=>InterpolatedCℓs(ℓ,Cℓ) for (k,Cℓ) in tensor)...)
    end
    
    unlensed_total = (;(k=>unlensed_scalar[k]+tensor[k] for k in [:TT,:EE,:BB,:TE])..., ϕϕ=Cℓϕϕ)
    total          = (;(k=>lensed_scalar[k]+tensor[k]   for k in [:TT,:EE,:BB,:TE])..., ϕϕ=Cℓϕϕ)
    
    @namedtuple(unlensed_scalar,tensor,lensed_scalar,unlensed_total,total)
    
end


### noise

@doc doc"""
    noiseCℓs(;μKarcminT, beamFWHM=0, ℓmax=8000, ℓknee=100, αknee=3)
    
Compute the (:TT,:EE,:BB,:TE) noise power spectra given white noise + 1/f.
Polarization noise is scaled by $\sqrt{2}$ relative to `μKarcminT`. `beamFWHM` is
in arcmin.
"""
function noiseCℓs(;μKarcminT, beamFWHM=0, ℓmax=8000, ℓknee=100, αknee=3)
    ℓ = 2:ℓmax
    Bℓ = beamCℓs(beamFWHM=beamFWHM, ℓmax=ℓmax)[ℓ]
    Nℓ1f = @. 1 + (ℓknee/ℓ)^αknee

    return (;
        map([:TT,:EE,:BB]) do x
            x => InterpolatedCℓs(ℓ, fill((x==:TT ? 1 : 2)*(deg2rad(μKarcminT/60))^2,ℓmax-1) ./ Bℓ .* Nℓ1f)
        end...,
        TE = InterpolatedCℓs(ℓ, zeros(ℓmax-1))
    )
end

@doc doc"""
    beamCℓs(;beamFWHM, ℓmax=8000)
    
Compute the beam power spectrum, often called $W_\ell$. A map should be
multiplied by the square root of this.
"""
function beamCℓs(;beamFWHM, ℓmax=8000)
    InterpolatedCℓs(2:ℓmax, @. exp(-(2:ℓmax)^2*deg2rad(beamFWHM/60)^2/(8*log(2))))
end<|MERGE_RESOLUTION|>--- conflicted
+++ resolved
@@ -79,17 +79,6 @@
 # used to powerlaw extrapolate Cℓs at very high-ℓ (usually ℓ>6000) just so we
 # don't have deal with zeros / infinities there
 function extrapolate_Cℓs(ℓout, ℓin, Cℓ)
-<<<<<<< HEAD
-	InterpolatedCℓs(ℓout, 
-	    # if all(Cℓ .> 0)
-	    #     itp = LinearInterpolation(log.(ℓin), log.(Cℓ), extrapolation_bc = Interpolations.Line())
-	    #     @. (exp(itp(log(ℓout))))
-	    # else
-	        LinearInterpolation(ℓin, Cℓ, extrapolation_bc = 0).(ℓout),
-	    # end,
-		concrete=false
-	)
-=======
     InterpolatedCℓs(ℓout, 
         if all(Cℓ .> 0)
             itp = LinearInterpolation(log.(ℓin), log.(Cℓ), extrapolation_bc = Interpolations.Line())
@@ -99,7 +88,6 @@
         end,
         concrete=false
     )
->>>>>>> 95055542
 end
 
 function smooth(Cℓ::InterpolatedCℓs; newℓs=minimum(Cℓ.ℓ):maximum(Cℓ.ℓ), xscale=:linear, yscale=:linear, smoothing=0.75)
