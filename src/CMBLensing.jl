module CMBLensing

using Adapt
using Base.Broadcast: AbstractArrayStyle, ArrayStyle, Broadcasted, broadcasted,
    DefaultArrayStyle, preprocess_args, Style
using Base.Iterators: flatten, product, repeated, cycle, countfrom
using Base.Threads
using Base: @kwdef, @propagate_inbounds, Bottom, OneTo, showarg, show_datatype,
    show_default, show_vector, typed_vcat
using Combinatorics
using DataStructures
using DelimitedFiles
using Distributed
using Distributed: pmap, nworkers, myid, workers, addprocs, @everywhere, remotecall_wait
using FileIO
using FFTW
using InteractiveUtils
using IterTools: flagfirst
using JLD2: jldopen, JLDWriteSession
import KahanSummation
using Loess
using LinearAlgebra
using LinearAlgebra: diagzero, matprod, promote_op
using MacroTools: @capture, combinedef, isdef, isexpr, postwalk, splitdef
using Match
using Markdown
using Measurements
using Memoization
using Pkg
using Printf
using ProgressMeter
using Random
using Random: seed!, AbstractRNG
using Roots
using Requires
using Setfield
using SparseArrays
using StaticArrays: @SMatrix, @SVector, SMatrix, StaticArray, StaticArrayStyle,
    StaticMatrix, StaticVector, SVector, SArray
using Statistics
using StatsBase
<<<<<<< HEAD
=======
using Strided: capturestridedargs, make_capture, _mapreduce_fuse!, promoteshape, maybestrided, StridedView
using UnPack
>>>>>>> 930c02f6
using Zygote
using Zygote: unbroadcast, Numeric, @adjoint


import Adapt: adapt_structure
import Base: +, -, *, \, /, ^, ~, ≈, <,
    abs, adjoint, axes, broadcast, broadcastable, BroadcastStyle, conj, convert,
    copy, copyto!, eltype, fill!, getindex, getproperty, hash, hcat, hvcat, inv,
    iterate, keys, lastindex, length, literal_pow, mapreduce, materialize!,
    materialize, one, permutedims, print_array, promote, promote_rule,
    promote_rule, promote_type, propertynames, real, setindex!, setproperty!,
    show, show_datatype, show_vector, similar, size, sqrt, string, sum, summary,
    transpose, zero
import Base.Broadcast: instantiate, preprocess
import LinearAlgebra: checksquare, diag, dot, isnan, ldiv!, logdet, mul!, norm,
    pinv, StructuredMatrixStyle, structured_broadcast_alloc, tr
import Measurements: ±
import Statistics: std


export  
    @BandpowerParamOp, @ismain, @namedtuple, @repeated, @unpack, animate,
<<<<<<< HEAD
    argmaxf_lnP, BandPassOp, cache, CachedLenseFlow, camb, cov_to_Cℓ, Cℓ_2D,
    Cℓ_to_Cov, BaseDataSet, DerivBasis, diag, Diagonal, DiagOp, dot, EBFourier, EBMap,
    Field, FieldArray, fieldinfo, FieldMatrix, FieldOrOpArray, FieldOrOpMatrix,
    FieldOrOpRowVector, FieldOrOpVector, FieldRowVector, FieldTuple, FieldVector,
    FieldVector, Flat, FlatEB, FlatEBFourier, FlatEBMap, FlatFieldMap,
    FlatFieldFourier, FlatField, FlatFourier, FlatIEBCov, FlatIEBFourier,
    FlatIEBMap, FlatIQUFourier, FlatIQUMap, FlatMap, FlatQU, FlatQUFourier,
    FlatQUMap, FlatS0, FlatS02, FlatS2, FlatS2Fourier, FlatS2Map, Fourier, fourier∂,
    FuncOp, get_Cℓ, get_Cℓ, get_Dℓ, get_αℓⁿCℓ, get_ρℓ, get_ℓ⁴Cℓ, gradhess, HighPass,
    Identity, IdentityOp, IEBFourier, IEBMap, InterpolatedCℓs, IQUFourier,
    IQUMap, LazyBinaryOp, LenseBasis, LenseFlow, LinOp, lnP, load_camb_Cℓs,
    load_chains, load_sim_dataset, LowPass, make_mask, Map, MAP_joint, MAP_marg,
    map∂, MidPass, mix, nan2zero, noiseCℓs, OuterProdOp, ParamDependentOp,
    pixwin, PowerLens, QUFourier, QUMap, resimulate!, RK4Solver, S0, S02, S2,
    sample_joint, seed_for_storage!, shiftℓ, simulate, SymmetricFuncOp,
    symplectic_integrate, Taylens, toCℓ, toDℓ, tuple_adjoint, ud_grade, unmix,
    Ð, Ł, δf̃ϕ_δfϕ, δfϕ_δf̃ϕ, ℓ², ℓ⁴, ∇, ∇², ∇¹, ∇ᵢ, ∇⁰, ∇ⁱ, ∇₀, ∇₁, ⋅, ⨳
    
=======
    argmaxf_lnP, BandPassOp, batch, batchindex, batchsize, cache, CachedLenseFlow,
    camb, cov_to_Cℓ, cpu, Cℓ_2D, Cℓ_to_Cov, DataSet, DerivBasis, diag, Diagonal,
    DiagOp, dot, EBFourier, EBMap, Field, FieldArray, fieldinfo, FieldMatrix,
    FieldOrOpArray, FieldOrOpMatrix, FieldOrOpRowVector, FieldOrOpVector,
    FieldRowVector, FieldTuple, FieldVector, FieldVector, firsthalf, Flat, FlatEB,
    FlatEBFourier, FlatEBMap, FlatField, FlatFieldFourier, FlatFieldMap,
    FlatFourier, FlatIEBCov, FlatIEBFourier, FlatIEBMap, FlatIQUFourier, FlatIQUMap,
    FlatMap, FlatQU, FlatQUFourier, FlatQUMap, FlatS0, FlatS02, FlatS2,
    FlatS2Fourier, FlatS2Map, Fourier, fourier∂, FuncOp, get_Cℓ, get_Cℓ, get_Dℓ,
    get_αℓⁿCℓ, get_ρℓ, get_ℓ⁴Cℓ, gradhess, gradient, HighPass, Identity, IdentityOp,
    IEBFourier, IEBMap, InterpolatedCℓs, IQUFourier, IQUMap, lasthalf, LazyBinaryOp,
    LenseBasis, LenseFlow, LinOp, lnP, load_camb_Cℓs, load_chains, load_sim_dataset,
    LowPass, make_mask, Map, MAP_joint, MAP_marg, map∂, mean_std_and_errors, MidPass, 
    mix, nan2zero, noiseCℓs, OuterProdOp, ParamDependentOp, pixwin, PowerLens, 
    QUFourier, QUMap, resimulate!, resimulate, RK4Solver, S0, S02, S2, sample_joint,
    seed_for_storage!, shiftℓ, simulate, SymmetricFuncOp, symplectic_integrate,
    Taylens, toCℓ, toDℓ, tuple_adjoint, ud_grade, unbatch, unmix, Ð, Ł,
    δfϕ_δf̃ϕ, ℓ², ℓ⁴, ∇, ∇², ∇¹, ∇ᵢ, ∇⁰, ∇ⁱ, ∇₀, ∇₁, ⋅, ⨳

>>>>>>> 930c02f6
# generic stuff
include("util.jl") 
include("util_fft.jl") 
include("numerical_algorithms.jl")
include("generic.jl") 
include("cls.jl") 
include("field_tuples.jl")
include("field_vectors.jl") 
include("specialops.jl") 
include("flowops.jl")

# lensing
include("lenseflow.jl")
include("powerlens.jl")

# flat-sky maps
include("flat_fftgrid.jl")
include("flat_s0.jl")
include("flat_s2.jl")
include("flat_s0s2.jl")
include("flat_generic.jl")
include("flat_batch.jl")
include("masking.jl")
include("taylens.jl")
include("bilinearlens.jl")

# plotting
isjuno = false
function animate end
@init @require Juno="e5e0dc1b-0480-54bc-9374-aad01c23163d" isjuno=Juno.isactive()
@init @require PyPlot="d330b81b-6aea-500a-939a-2ce795aea3ee" include("plotting.jl")

# sampling and maximizing the posteriors
include("dataset.jl")
include("posterior.jl")
include("maximization.jl")
include("sampling.jl")
include("chains.jl")

# other estimates
include("quadratic_estimate.jl")

# curved-sky
include("healpix.jl")

include("autodiff.jl")

# gpu
is_gpu_backed(x) = false
@init @require CuArrays="3a865a2d-5b23-5a0f-bc46-62713ec82fae" include("gpu.jl")

# misc init
# see https://github.com/timholy/ProgressMeter.jl/issues/71 and links therein
@init if ProgressMeter.@isdefined ijulia_behavior
    ProgressMeter.ijulia_behavior(:clear)
end

end
 <|MERGE_RESOLUTION|>--- conflicted
+++ resolved
@@ -10,14 +10,12 @@
 using Combinatorics
 using DataStructures
 using DelimitedFiles
-using Distributed
-using Distributed: pmap, nworkers, myid, workers, addprocs, @everywhere, remotecall_wait
+using Distributed: pmap, nworkers, myid, workers, addprocs, @everywhere, remotecall_wait, @spawnat
 using FileIO
 using FFTW
 using InteractiveUtils
-using IterTools: flagfirst
 using JLD2: jldopen, JLDWriteSession
-import KahanSummation
+using KahanSummation
 using Loess
 using LinearAlgebra
 using LinearAlgebra: diagzero, matprod, promote_op
@@ -26,6 +24,7 @@
 using Markdown
 using Measurements
 using Memoization
+using Parameters
 using Pkg
 using Printf
 using ProgressMeter
@@ -39,23 +38,19 @@
     StaticMatrix, StaticVector, SVector, SArray
 using Statistics
 using StatsBase
-<<<<<<< HEAD
-=======
 using Strided: capturestridedargs, make_capture, _mapreduce_fuse!, promoteshape, maybestrided, StridedView
-using UnPack
->>>>>>> 930c02f6
 using Zygote
 using Zygote: unbroadcast, Numeric, @adjoint
 
 
 import Adapt: adapt_structure
-import Base: +, -, *, \, /, ^, ~, ≈, <,
+import Base: +, -, *, \, /, ^, ~, ≈,
     abs, adjoint, axes, broadcast, broadcastable, BroadcastStyle, conj, convert,
     copy, copyto!, eltype, fill!, getindex, getproperty, hash, hcat, hvcat, inv,
     iterate, keys, lastindex, length, literal_pow, mapreduce, materialize!,
     materialize, one, permutedims, print_array, promote, promote_rule,
-    promote_rule, promote_type, propertynames, real, setindex!, setproperty!,
-    show, show_datatype, show_vector, similar, size, sqrt, string, sum, summary,
+    promote_rule, promote_type, propertynames, real, setindex!, show,
+    show_datatype, show_vector, similar, size, sqrt, string, sum, summary,
     transpose, zero
 import Base.Broadcast: instantiate, preprocess
 import LinearAlgebra: checksquare, diag, dot, isnan, ldiv!, logdet, mul!, norm,
@@ -64,29 +59,9 @@
 import Statistics: std
 
 
-export  
+export
     @BandpowerParamOp, @ismain, @namedtuple, @repeated, @unpack, animate,
-<<<<<<< HEAD
-    argmaxf_lnP, BandPassOp, cache, CachedLenseFlow, camb, cov_to_Cℓ, Cℓ_2D,
-    Cℓ_to_Cov, BaseDataSet, DerivBasis, diag, Diagonal, DiagOp, dot, EBFourier, EBMap,
-    Field, FieldArray, fieldinfo, FieldMatrix, FieldOrOpArray, FieldOrOpMatrix,
-    FieldOrOpRowVector, FieldOrOpVector, FieldRowVector, FieldTuple, FieldVector,
-    FieldVector, Flat, FlatEB, FlatEBFourier, FlatEBMap, FlatFieldMap,
-    FlatFieldFourier, FlatField, FlatFourier, FlatIEBCov, FlatIEBFourier,
-    FlatIEBMap, FlatIQUFourier, FlatIQUMap, FlatMap, FlatQU, FlatQUFourier,
-    FlatQUMap, FlatS0, FlatS02, FlatS2, FlatS2Fourier, FlatS2Map, Fourier, fourier∂,
-    FuncOp, get_Cℓ, get_Cℓ, get_Dℓ, get_αℓⁿCℓ, get_ρℓ, get_ℓ⁴Cℓ, gradhess, HighPass,
-    Identity, IdentityOp, IEBFourier, IEBMap, InterpolatedCℓs, IQUFourier,
-    IQUMap, LazyBinaryOp, LenseBasis, LenseFlow, LinOp, lnP, load_camb_Cℓs,
-    load_chains, load_sim_dataset, LowPass, make_mask, Map, MAP_joint, MAP_marg,
-    map∂, MidPass, mix, nan2zero, noiseCℓs, OuterProdOp, ParamDependentOp,
-    pixwin, PowerLens, QUFourier, QUMap, resimulate!, RK4Solver, S0, S02, S2,
-    sample_joint, seed_for_storage!, shiftℓ, simulate, SymmetricFuncOp,
-    symplectic_integrate, Taylens, toCℓ, toDℓ, tuple_adjoint, ud_grade, unmix,
-    Ð, Ł, δf̃ϕ_δfϕ, δfϕ_δf̃ϕ, ℓ², ℓ⁴, ∇, ∇², ∇¹, ∇ᵢ, ∇⁰, ∇ⁱ, ∇₀, ∇₁, ⋅, ⨳
-    
-=======
-    argmaxf_lnP, BandPassOp, batch, batchindex, batchsize, cache, CachedLenseFlow,
+    argmaxf_lnP, BandPassOp, BaseDataSet, batch, batchindex, batchsize, cache, CachedLenseFlow,
     camb, cov_to_Cℓ, cpu, Cℓ_2D, Cℓ_to_Cov, DataSet, DerivBasis, diag, Diagonal,
     DiagOp, dot, EBFourier, EBMap, Field, FieldArray, fieldinfo, FieldMatrix,
     FieldOrOpArray, FieldOrOpMatrix, FieldOrOpRowVector, FieldOrOpVector,
@@ -104,17 +79,16 @@
     seed_for_storage!, shiftℓ, simulate, SymmetricFuncOp, symplectic_integrate,
     Taylens, toCℓ, toDℓ, tuple_adjoint, ud_grade, unbatch, unmix, Ð, Ł,
     δfϕ_δf̃ϕ, ℓ², ℓ⁴, ∇, ∇², ∇¹, ∇ᵢ, ∇⁰, ∇ⁱ, ∇₀, ∇₁, ⋅, ⨳
-
->>>>>>> 930c02f6
+    
 # generic stuff
-include("util.jl") 
-include("util_fft.jl") 
+include("util.jl")
+include("util_fft.jl")
 include("numerical_algorithms.jl")
-include("generic.jl") 
-include("cls.jl") 
+include("generic.jl")
+include("cls.jl")
 include("field_tuples.jl")
-include("field_vectors.jl") 
-include("specialops.jl") 
+include("field_vectors.jl")
+include("specialops.jl")
 include("flowops.jl")
 
 # lensing
@@ -127,7 +101,6 @@
 include("flat_s2.jl")
 include("flat_s0s2.jl")
 include("flat_generic.jl")
-include("flat_batch.jl")
 include("masking.jl")
 include("taylens.jl")
 include("bilinearlens.jl")
@@ -143,7 +116,6 @@
 include("posterior.jl")
 include("maximization.jl")
 include("sampling.jl")
-include("chains.jl")
 
 # other estimates
 include("quadratic_estimate.jl")
@@ -163,5 +135,4 @@
     ProgressMeter.ijulia_behavior(:clear)
 end
 
-end
- +end