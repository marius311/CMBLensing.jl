--- conflicted
+++ resolved
@@ -6,20 +6,13 @@
     quadratic_estimate((ds1::DataSet,ds2::DataSet), which; wiener_filtered=true)
 
 Compute quadratic estimate of ϕ given data.
-    
+
 The `ds` or `(ds1,ds2)` tuple contain the DataSet object(s) which houses the
 data and covariances used in the estimate. Note that only the Fourier-diagonal
-<<<<<<< HEAD
-approximations for the beam and noise, `ds.B̂` and `ds.Cn̂`, are accounted for,
-and the mask `M` is completely ignored. To account for these fully, you should
-compute their impact using Monte Carlo.
-         
-=======
 approximations for the beam, mask, and noise,, i.e. `ds.B̂`, `ds.M̂`, and
 `ds.Cn̂`, are accounted for. To account full operators (if they are not actually
 Fourier-diagonal), you should compute the impact using Monte Carlo.
 
->>>>>>> de8c0daf
 If a tuple is passed in, the result will come from correlating the data from
 `ds1` with that from `ds2`, which can be useful for debugging / isolating
 various noise terms. 
@@ -39,19 +32,12 @@
     @assert (which in [:TT, :EE, :EB]) "which='$which' not implemented"
     @assert (ds1.Cf===ds2.Cf && ds1.Cf̃===ds2.Cf̃ && ds1.Cn̂===ds2.Cn̂ && ds1.Cϕ===ds2.Cϕ && ds1.B̂===ds2.B̂) "operators in `ds1` and `ds2` should be the same"
     @assert spin(F1)==spin(F2)
-<<<<<<< HEAD
+    check_hat_operators(ds1)
     # if F1<:FlatS02
     #     ds1 = subblock(ds1, (which==:TT) ? :T : :P)
     #     ds2 = subblock(ds2, (which==:TT) ? :T : :P)
     # end
-    @unpack Cf, Cf̃, Cn̂, Cϕ, B̂ = ds1
-=======
-    if F1<:FlatS02
-        ds1 = subblock(ds1, (which==:TT) ? :T : :P)
-        ds2 = subblock(ds2, (which==:TT) ? :T : :P)
-    end
     @unpack Cf, Cf̃, Cn̂, Cϕ, B̂, M̂ = ds1
->>>>>>> de8c0daf
     quadratic_estimate_func = @match which begin
         :TT => quadratic_estimate_TT
         :EE => quadratic_estimate_EE
@@ -70,24 +56,24 @@
 quadratic_estimate_EB(d::Field, args...) = quadratic_estimate_EB((d,d), args...)
 quadratic_estimate_EE(d::Field, args...) = quadratic_estimate_EE((d,d), args...)
 
-    
+
 @doc doc"""
-    
+
 All of the terms in the quadratic estimate and normalization expressions look like
-    
+
     C * l[i] * l̂[j] * l̂[k] * ... 
-    
+
 where C is some field or diagonal covariance. For example, there's a term in the EB
 estimator that looks like:
-    
-    (CE * (CẼ+Cn) \ d.E)) * l[i] * l̂[j] * l̂[k]
+
+    (CE * (CẼ+Cn) \ d[:E])) * l[i] * l̂[j] * l̂[k]
     
 (where note that `l̂[j]` and `l̂[k]` are unit vectors, but `l[i]` is not).  The
 function `get_term_memoizer` returns a function `term` which could be called in
 the following way to compute this term:
 
-    term((CE * (CẼ+Cn) \ d.E)), [i], j, k)
-
+    term((CE * (CẼ+Cn) \ d[:E])), [i], j, k)
+    
 (note that the fact that `l[i]` is not a unit vector is specified by putting the
 `[i]` index in brackets). 
 
@@ -115,13 +101,9 @@
 function quadratic_estimate_TT((d1,d2)::NTuple{2,FlatS0}, Cf, Cf̃, Cn, Cϕ, TF, wiener_filtered, weights, AL=nothing)
 
     term = get_term_memoizer(d1)
-<<<<<<< HEAD
-
-=======
     ΣTtot = TF^2 * Cf̃ + Cn
     CT = (weights==:unlensed) ? Cf : Cf̃
     
->>>>>>> de8c0daf
     # unnormalized estimate
     ϕqe_unnormalized = @subst -sum(∇[i] * Fourier(term($(ΣTtot\(TF*d1))) * term($(CT*(ΣTtot\(TF*d2))), [i])) for i=1:2)
     
@@ -137,46 +119,28 @@
     end
     Nϕ = AL # true only for unlensed weights
     
-<<<<<<< HEAD
     ϕqe = (wiener_filtered ? (Cϕ*pinv(Cϕ+Nϕ)) : 1) * (AL*ϕqe_unnormalized)
-    @namedtuple ϕqe Nϕ
-    
-end
-
-
-function quadratic_estimate_EE((d1,d2)::NTuple{2,FlatS2}, Cf, Cf̃, Cn, Cϕ, wiener_filtered, Nϕ=nothing)
-
+    @namedtuple ϕqe AL Nϕ
+
+end
+
+
+function quadratic_estimate_EE((d1,d2)::NTuple{2,FlatS2}, Cf, Cf̃, Cn, Cϕ, TF, wiener_filtered, weights, AL=nothing)
+    
     term = get_term_memoizer(d1[:E])
-    (CE, CẼ, CEn) = (Cf[:E], Cf̃[:E], Cn[:E])
-=======
-    ϕqe = (wiener_filtered ? (Cϕ*inv(Cϕ+Nϕ)) : 1) * (AL*ϕqe_unnormalized)
-    @ntpack ϕqe AL Nϕ
-
-end
-
-
-function quadratic_estimate_EE((d1,d2)::NTuple{2,FlatS2}, Cf, Cf̃, Cn, Cϕ, TF, wiener_filtered, weights, AL=nothing)
-    
-    term = get_term_memoizer(d1.E)
     TF² = TF[:E]^2
     ΣEtot = TF² * Cf̃[:E] + Cn[:E]
     CE = ((weights==:unlensed) ? Cf : Cf̃)[:E]
->>>>>>> de8c0daf
 
     # unnormalized estimate
     ϕqe_unnormalized = @subst begin
         I(i) = -(
-<<<<<<< HEAD
-            2sum(term($(CE * ((CẼ+CEn) \ d1[:E])), [i], j, k) * term($(((CẼ+CEn) \ d2[:E])), j, k) for (j,k) in inds(2))
-               - term($(CE * ((CẼ+CEn) \ d1[:E])), [i]      ) * term($(((CẼ+CEn) \ d2[:E]))      )
-=======
-            2sum(term($(CE * (ΣEtot \ (TF*d1).E)), [i], j, k) * term($((ΣEtot \ (TF*d2).E)), j, k) for (j,k) in inds(2))
-               - term($(CE * (ΣEtot \ (TF*d1).E)), [i]      ) * term($((ΣEtot \ (TF*d2).E))      )
->>>>>>> de8c0daf
+            2sum(term($(CE * (ΣEtot \ (TF*d1)[:E])), [i], j, k) * term($((ΣEtot \ (TF*d2)[:E])), j, k) for (j,k) in inds(2))
+               - term($(CE * (ΣEtot \ (TF*d1)[:E])), [i]      ) * term($((ΣEtot \ (TF*d2)[:E]))      )
         )
         sum(∇[i] * Fourier(I(i)) for i=1:2)
     end
-    
+
     # normalization
     if AL == nothing
         AL = @subst begin
@@ -194,43 +158,25 @@
     end
     Nϕ = AL # true only for unlensed weights
     
-<<<<<<< HEAD
     ϕqe = (wiener_filtered ? (Cϕ*pinv(Cϕ+Nϕ)) : 1) * (AL*ϕqe_unnormalized)
-    @namedtuple ϕqe Nϕ
-    
-=======
-    ϕqe = (wiener_filtered ? (Cϕ*inv(Cϕ+Nϕ)) : 1) * (AL*ϕqe_unnormalized)
-    @ntpack ϕqe AL Nϕ
-
->>>>>>> de8c0daf
-end
-    
+    @namedtuple ϕqe AL Nϕ
+
+end
+
 
 function quadratic_estimate_EB((d1,d2)::NTuple{2,FlatS2}, Cf, Cf̃, Cn, Cϕ, TF, wiener_filtered, weights, AL=nothing; zeroB=false)
     
-<<<<<<< HEAD
     term = get_term_memoizer(d1[:E])
-    (CE, CB)   = (Cf[:E], Cf[:B])
-    (CẼ, CB̃)   = (Cf̃[:E], Cf̃[:B])
-    (CEn, CBn) = (Cn[:E], Cn[:B])
-=======
-    term = get_term_memoizer(d1.E)
     CE, CB = getindex.(Ref((weights==:unlensed) ? Cf : Cf̃),(:E,:B))
     TF²E, TF²B = TF[:E]^2, TF[:B]^2
     ΣEtot = TF²E * Cf̃[:E] + Cn[:E]
     ΣBtot = TF²B * Cf̃[:B] + Cn[:B]
->>>>>>> de8c0daf
 
     # unnormalized estimate
     ϕqe_unnormalized = @subst begin
         I(i) = 2 * sum(  ϵ(k,l,3) * (
-<<<<<<< HEAD
-                           term($(CE * ((CẼ+CEn) \ d1[:E])), [i], j, k) * term($(     ((CB̃+CBn) \ d2[:B])),      j, l)
-            - (zeroB ? 0 : term($(      (CẼ+CEn) \ d1[:E]),       j, k) * term($(CB * ((CB̃+CBn) \ d2[:B])), [i], j, l)))
-=======
-                           term($(CE * (ΣEtot \ (TF*d1).E)), [i], j, k) * term($(     (ΣBtot \ (TF*d2).B)),      j, l)
-            - (zeroB ? 0 : term($(      ΣEtot \ (TF*d1).E),       j, k) * term($(CB * (ΣBtot \ (TF*d2).B)), [i], j, l)))
->>>>>>> de8c0daf
+                           term($(CE * (ΣEtot \ (TF*d1)[:E])), [i], j, k) * term($(     (ΣBtot \ (TF*d2)[:B])),      j, l)
+            - (zeroB ? 0 : term($(      ΣEtot \ (TF*d1)[:E]),       j, k) * term($(CB * (ΣBtot \ (TF*d2)[:B])), [i], j, l)))
             for (j,k,l) in inds(3)
         )
         sum(∇[i] * Fourier(I(i)) for i=1:2)
@@ -248,16 +194,9 @@
             2f0 * π * pinv(Diagonal(sum(∇[i].diag .* ∇[j].diag .* Fourier(A(i,j)) for i=1:2,j=1:2)))
         end
     end
-<<<<<<< HEAD
-    AL = Nϕ
-
+    Nϕ = AL # true only for unlensed weights
+    
     ϕqe = (wiener_filtered ? (Cϕ*pinv(Cϕ+Nϕ)) : 1) * (AL * ϕqe_unnormalized)
-    @namedtuple ϕqe Nϕ
-=======
-    Nϕ = AL # true only for unlensed weights
-    
-    ϕqe = (wiener_filtered ? (Cϕ*inv(Cϕ+Nϕ)) : 1) * (AL * ϕqe_unnormalized)
-    @ntpack ϕqe AL Nϕ
->>>>>>> de8c0daf
+    @namedtuple ϕqe AL Nϕ
 
 end