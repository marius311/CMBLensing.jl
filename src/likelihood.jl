export DataSet, lnP, δlnP_δfϕₜ


# 
# This file contains function which compute things dealing with the posterior
# probability of f and ϕ given data, d. 
# 
# By definition, we take as our data model
# 
#     `d = P * M * B * L * f + n`
#
# where M, B, and L are the mask, beam/instrumental transfer functions, and
# lensing operators, and P is a pixelization operator. Since we track P, 
# it means we can estimate the fields on a higher resolution than the data. 
# Note also that this form means that the noise n is defined as being
# unbeamed, and also is unmasked. If we're using simulated data, its easy to not
# mask the noise. For runs with real data, the noise outside the mask should be
# filled in with a realization of the noise. 
#
# Under this data model, the posterior probability is, 
# 
#     `-2 ln P(f,ϕ|d) = (d - P*M*B*L*f̃)ᴴ*Cn⁻¹*(d - P*M*B*L*f̃) + fᴴ*Cf⁻¹*f + ϕᴴ*Cϕ⁻¹*ϕ`
#
# The various covariances and M, B, and d are stored in a `DataSet` structure. 
#
# Below are also functions to compute derivatives of this likelihood, as well as
# a Wiener filter of the data (since that's `argmax_f P(f|ϕ,d)`).
#


# mixing matrix for mixed parametrization
D_mix(Cf::LinOp; rfid=0.1, σ²len=deg2rad(5/60)^2) =
     ParamDependentOp((;r=rfid, _...)->(nan2zero.(sqrt.((Diagonal(evaluate(Cf,r=rfid))+σ²len) ./ Diagonal(evaluate(Cf,r=r))))))

# Stores variables needed to construct the likelihood
@with_kw struct DataSet{Td,TCn,TCf,TCf̃,TCϕ,TCn̂,TB̂,TM,TB,TD,TG,TP}
    d  :: Td                # data
    Cn :: TCn               # noise covariance
    Cϕ :: TCϕ               # ϕ covariance
    Cf :: TCf               # unlensed field covariance
    Cf̃ :: TCf̃ = nothing     # lensed field covariance (not always needed)
    Cn̂ :: TCn̂ = Cn          # approximate noise covariance, diagonal in same basis as Cf
    M  :: TM  = 1           # user mask
    B  :: TB  = 1           # beam and instrumental transfer functions
    B̂  :: TB̂  = B           # approximate beam and instrumental transfer functions, diagonal in same basis as Cf
    D  :: TD  = IdentityOp  # mixing matrix for mixed parametrization
    G  :: TG  = IdentityOp  # reparametrization for ϕ
    P  :: TP  = 1           # pixelization operator to estimate field on higher res than data
end

function DataSet(ds::DataSet; kwargs...)
    FN = fieldnames(typeof(ds))
    DataSet(;NamedTuple{FN}(getfield.(Ref(ds),FN))..., kwargs...)
end

function (ds::DataSet)(;θ...)
    @unpack d,Cn,Cϕ,Cf,Cf̃,Cn̂,M,B,B̂,D,G,P=ds
    DataSet(;@ntpack(d,M,B,B̂,P,
        D=>evaluate(D;θ...),
        G=>evaluate(G;θ...),
        Cn=>evaluate(Cn;θ...),
        Cϕ=>evaluate(Cϕ;θ...),
        Cf=>evaluate(Cf;θ...),
        Cf̃=>evaluate(Cf̃;θ...),
        Cn̂=>evaluate(Cn̂;θ...))...)
end

    
@doc doc"""
    resimulate(ds::DataSet; f=..., ϕ=...)
    
Resimulate the data in a given dataset, potentially at a fixed f and/or ϕ (both
are resimulate if not provided)
"""
function resimulate(ds::DataSet; f=simulate(ds.Cf), ϕ=simulate(ds.Cϕ), n=simulate(ds.Cn), f̃=LenseFlow(ϕ)*f)
    @unpack M,P,B = ds
    DataSet(ds, d = M*P*B*f̃ + n)
end


## likelihood 


@doc doc"""
    lnP(t, fₜ, ϕ, ds, ::Type{L}=LenseFlow; θ...)
    lnP(t, fₜ, ϕ, ds, L::LenseOp; θ...) 

Compute the log posterior probability as a function of the field, $f_t$, the
lensing potential, $\phi$, and possibly some cosmological parameters, $\theta$.
The subscript $t$ can refer to either a "time", e.g. passing `t=0` corresponds
to the unlensed parametrization and `t=1` to the lensed one, or can be `:mix`
correpsonding to the mixed parametrization. In all cases, the argument `fₜ`
should then be $f$ in that particular parametrization.

The log posterior is defined such that, 

```math
-2 \ln \mathcal{P}(f,ϕ\,|\,d) = (d - \mathcal{M}\mathcal{B}\mathcal{L}{\tilde f})^{\dagger} \mathcal{C_n}(\theta)^{-1} (d - \mathcal{M}\mathcal{B}\mathcal{L}{\tilde f}) \
                                + f^\dagger \mathcal{C_f}(\theta)^{-1} f + \phi^\dagger \mathcal{C_\phi}(\theta)^{-1} \mathcal{\phi}
```

If any parameters $\theta$ are passed, we also include the three determinant
terms to properly normalize the posterior,

```math
+ \log\det\mathcal{C}_n(\theta) + \log\det\mathcal{C}_f(\theta) + \log\det\mathcal{C}_ϕ(\theta)
```

The argument `ds` should be a `DataSet` and stores the masks, data, mixing
matrix, and covariances needed. `L` can be a type of lensing like `PowerLens` or
`LenseFlow`, or an already constructed `LenseOp`.
"""
# this is the `lnP` method users will most likely call directly. first we switch t to Val(t)
lnP(t, fₜ, ϕ, ds, L=LenseFlow; θ...) = lnP(Val(t), fₜ, ϕ, ds, L; θ...)
# then evaluate L(ϕ) unless L was passed in already evaluated 
# (todo: remove repeated evaluation of ds(;θ...) which happens in the mixed case)
lnP(::Val{t},    fₜ, ϕ,  ds, ::Type{L}; θ...) where {L<:LenseOp,t} = lnP(Val(t),    fₜ, ϕ,  ds, cache(L(ϕ),fₜ); θ...)
lnP(::Val{:mix}, fₘ, ϕₘ, ds, ::Type{L}; θ...) where {L<:LenseOp}   = lnP(Val(:mix), fₘ, ϕₘ, ds, cache(L(ds(;θ...).G\ϕₘ),fₘ); θ...)
# then evaluate ds at parameters θ, and undo the mixing if there was any
lnP(::Val{t}, fₜ, ϕ, ds, L::LenseOp; θ...) where {t} = lnP(Val(t), fₜ, ϕ, ds, ds(;θ...), L; θ...)
function lnP(::Val{:mix}, fₘ, ϕₘ, ds, L::LenseOp; θ...)
    dsθ = ds(;θ...)
    @unpack D,G = dsθ
    (lnP(Val(0), D\(L\fₘ), G\ϕₘ, ds, dsθ, L; θ...)
     - (depends_on(ds.D, θ) ? logdet(D) : 0)
     - (depends_on(ds.G, θ) ? logdet(G) : 0))
end
# finally, evaluate the actual posterior
function lnP(::Val{t}, fₜ, ϕ, ds::DataSet, dsθ::DataSet, L::LenseOp; θ...) where {t}
    
    # unpack needed variables from the dataset evaluated at θ
    @unpack Cn,Cf,Cϕ,M,P,B,d = dsθ
    
    # the unnormalized part of the posterior
    Δ = d-M*P*B*L[t→1]*fₜ
    f = L[t→0]*fₜ
    lnP = -(Δ⋅(Cn\Δ) + f⋅(Cf\f) + ϕ⋅(Cϕ\ϕ))/2
    
    # add the normalization (the logdet terms), offset by its value at fiducial
    # parameters (to avoid roundoff errors, since its otherwise a large number).
    # note: only the terms which depend on parameters that were passed in via
    # `θ... ` will be computed. 
    lnP += lnP_logdet_terms(ds,ds(),dsθ; θ...)

    lnP
    
end

# logdet terms in the posterior given the covariances in `dsθ` which is the
# dataset evaluated at parameters θ.  `ds` is used to check which covariances
# were param-dependent prior to evaluation, and these are not calculated
function lnP_logdet_terms(ds, ds₀, dsθ; θ...)
    -(  (depends_on(ds.Cn, θ) ? logdet(inv(ds₀.Cn)*dsθ.Cn) : 0) 
      + (depends_on(ds.Cf, θ) ? logdet(inv(ds₀.Cf)*dsθ.Cf) : 0)
      + (depends_on(ds.Cϕ, θ) ? logdet(inv(ds₀.Cϕ)*dsθ.Cϕ) : 0))/2
end



## joint posterior gradients

@doc doc"""

    δlnP_δfϕₜ(t, fₜ, ϕ, ds, ::Type{L}=LenseFlow)
    δlnP_δfϕₜ(t, fₜ, ϕ, ds, L::LenseOp)

Compute a gradient of the log posterior probability. See `lnP` for definition of
arguments of this function. 

The return type is a `FieldTuple` corresponding to the $(f_t,\phi)$ derivative.
"""
# this is the `δlnP_δfϕₜ` method users will most likely call directly. first we
# switch t to Val(t) and evaluate at parameters θ
δlnP_δfϕₜ(t, fₜ, ϕ, ds, L=LenseFlow; θ...) = δlnP_δfϕₜ(Val(t), fₜ, ϕ, ds(;θ...), L)
# in the lensed or unlensed parametrization
δlnP_δfϕₜ(::Val{t}, fₜ, ϕ, ds, ::Type{L}) where {L<:LenseOp,t} = δlnP_δfϕₜ(Val(t), fₜ, ϕ, ds, cache(L(ϕ),fₜ))
δlnP_δfϕₜ(::Val{t}, fₜ, ϕ, ds, L::LenseOp) where {t} = begin
    f̃ =  L[t→1]*fₜ
    f =  L[t→0]*fₜ

    (   δf̃ϕ_δfϕₜ(L,f̃,fₜ,Val(t))' * δlnL_δf̃ϕ(f̃,ϕ,ds)
      + δfϕ_δfϕₜ(L,f,fₜ,Val(t))' * δlnΠᶠ_δfϕ(f,ϕ,ds)
                                 + δlnΠᶲ_δfϕ(f,ϕ,ds) )
end
# in the mixed parametrization
δlnP_δfϕₜ(::Val{:mix}, fₘ, ϕₘ, ds, L::LenseOp) = δlnP_δfϕₜ(Val(:mix), fₘ, ϕₘ, ds.G\ϕₘ, ds, L)
δlnP_δfϕₜ(::Val{:mix}, fₘ, ϕₘ, ds, ::Type{L}) where {L<:LenseOp} = begin
    ϕ = ds.G\ϕₘ
    δlnP_δfϕₜ(Val(:mix), fₘ, ϕₘ, ϕ, ds, cache(L(ϕ),fₘ))
end
δlnP_δfϕₜ(::Val{:mix}, fₘ, ϕₘ, ϕ, ds, L::LenseOp) = begin
    
    @unpack D,G = ds
    L⁻¹fₘ = L \ fₘ
    f = D \ L⁻¹fₘ

    # gradient w.r.t. (f,ϕ)
    δlnP_δf, δlnP_δϕ = δlnP_δfϕₜ(0, f, ϕ, ds, L)
    
    # chain rule
    (δlnP_δfₘ, δlnP_δϕₘ) = δfϕ_δf̃ϕ(L, L⁻¹fₘ, fₘ)' * FieldTuple(D \ δlnP_δf, δlnP_δϕ)
    FieldTuple(δlnP_δfₘ, G \ δlnP_δϕₘ)

end
# derivatives of the three posterior probability terms at the times at which
# they're easy to take (used above)
δlnL_δf̃ϕ(f̃,ϕ::ɸ,ds)  where {ɸ} = (@unpack P,M,B,Cn,Cf,Cϕ,d=ds; FieldTuple(B'*P'*M'*(Cn\(d-M*P*B*f̃)), zero(Cϕ)))
δlnΠᶠ_δfϕ(f,ϕ::ɸ,ds) where {ɸ} = (@unpack Cf,Cϕ=ds;            FieldTuple(-(Cf\f)                  , zero(Cϕ)))
δlnΠᶲ_δfϕ(f::F,ϕ,ds) where {F} = (@unpack Cf,Cϕ=ds;            FieldTuple(zero(Cf)                 , -(Cϕ\ϕ)))



## marginal posterior gradients

δlnP_δϕ(ϕ, ds, ::Type{L}=LenseFlow; kwargs...) where {L} = δlnP_δϕ(L(ϕ), ds; kwargs...)

function δlnP_δϕ(L::LenseOp, ds; Nmc_det=100, progress=false, return_sims=false)
    
    @unpack d,P,M,B,Cn,Cf,Cn̂,G = ds
    
    if G!=IdentityOp; @warn "δlnP_δϕ does not currently handle the G mixing matrix"; end

    function gQD(L, ds)
        y = B' * M' * P' * (Σ(L, ds) \ ds.d)
        y * δLf_δϕ(Cf*(L'*y), L)
    end

    det_sims = @showprogress pmap(1:Nmc_det) do i gQD(L, resimulate(ds, f̃=L*simulate(ds.Cf))) end

    g = gQD(L, ds) - mean(det_sims)

    return_sims ? (g, det_sims) : g 

end




## wiener filter


@doc doc"""
    lensing_wiener_filter(ds::DataSet, L, which=:wf)

Computes either, 
* the Wiener filter at fixed $\phi$, i.e. the best-fit of
$\mathcal{P}(f\,|\,\phi,d)$
* a sample from $\mathcal{P}(f\,|\,\phi,d)$

The data model assumed is, 

```math
d = \mathcal{M} \mathcal{B} \mathcal{L} \, f + n
```

Note that the noise is defined as un-debeamed and also unmasked (so it needs to
be filled in outside the mask if using real data). The mask, $\mathcal{M}$, can
be any composition of real and/or fourier space diagonal operators.
    
The argument `ds::DataSet` stores the mask, $\mathcal{M}$, the beam/instrumental
transfer functions, $\mathcal{B}$, as well as the various covariances which are
needed.

The `which` parameter controls which operation to do and can be one of three
things:

* `:wf` - Compute the Wiener filter
* `:sample` - Compute a sample from the posterior
* `:fluctuation` - Compute a fluctuation around the mean (i.e. a sample minus the Wiener filter)

"""
function lensing_wiener_filter(ds::DataSet{F}, L, which=:wf; guess=nothing, kwargs...) where F
    
    @unpack d, Cn, Cn̂, Cf, M, B, P, B̂ = ds
    
    b = 0
    if (which in (:wf, :sample))
        b += L'*B'*P'*M'*(Cn^-1)*d
    end
    if (which in (:fluctuation, :sample))
        b += Cf\simulate(Cf) + L'*B'*P'*M'*(Cn\simulate(Cn))
    end
    
    pcg2(
        (Cf^-1) + B̂'*(Cn̂^-1)*B̂,
        (Cf^-1) + L'*B'*P'*M'*(Cn^-1)*M*P*B*L,
        b,
        guess==nothing ? 0*b : guess;
        kwargs...
    )
    
end


# todo: figure out if this and `lensing_wiener_filter` above are the same and
# can be combined
@doc doc"""
    Σ(ϕ, ds, ::Type{L}=LenseFlow) where {L}
    Σ(L::LenseOp, ds) 
    
Operator for the data covariance, Cn + P*M*B*L*Cf*L'*B'*M'*P', which can applied
and inverted.
"""
Σ(ϕ, ds, ::Type{L}=LenseFlow) where {L} = Σ(L(ϕ),ds)
Σ(L::LenseOp, ds) = begin

    @unpack d,P,M,B,Cn,Cf,Cn̂, B̂ = ds

    SymmetricFuncOp(
        op   = x -> (Cn + P*M*B*L*Cf*L'*B'*M'*P')*x,
        op⁻¹ = x -> pcg2((Cn̂ .+ B̂*Cf*B̂'), Σ(L, ds), x, nsteps=100, tol=1e-1)
    )

end



@doc doc"""

    MAP_joint(ds::DataSet; L=LenseFlow, Nϕ=nothing, quasi_sample=nothing, nsteps=10, Ncg=500, cgtol=1e-1, αtol=1e-5, αmax=0.5, progress=false)

Compute the maximum a posteri estimate (MAP) from the joint posterior (can also
do a quasi-sample). 

The `ds` argument stores the data and other relevant objects for the dataset
being considered. `L` gives which type of lensing operator to use. 

`ϕstart` can be used to specify the starting point of the minimizer, but this is
not necessary and otherwise it will start at ϕ=0. 

`Nϕ` can optionally specify an estimate of the ϕ effective noise, and if
provided is used to estimate a Hessian which is used in the ϕ
quasi-Newton-Rhapson step. `Nϕ=:qe` automatically uses the quadratic estimator
noise. 

This function can also be used to draw quasi-samples, wherein for the f step, we
draw a sample from  P(f|ϕ) instead of maximizing it (ie instead of computing
Wiener filter). `quasi_sample` can be set to an integer seed, in which case each
time in the `f` step we draw a same-seeded sample. If `quasi_sample` is instead
just `true`, then each iteration in the algorithm draws a different sample so
the solution bounces around rather than asymptoting to a maximum. 

The following arguments control the maximiation procedure, and can generally be
left at their defaults:

* `nsteps` - The number of iteration steps to do (each iteration updates f then updates ϕ)
* `Ncg` - Maximum number of conjugate gradient steps during the f update
* `cgtol` - Conjugrate gradient tolerance (will stop at cgtol or Ncg, whichever is first)
* `αtol` - Tolerance for the linesearch in the ϕ quasi-Newton-Rhapson step, `x′ = x - α*H⁻¹*g`
* `αmax` - Maximum value for α in the linesearch
* `progress` - Whether to print out conjugate gradient progress.

Returns a tuple `(f, ϕ, tr)` where `f` is the best-fit (or quasi-sample) field,
`ϕ` is the lensing potential, and `tr` contains info about the run. 

"""
function MAP_joint(
    ds;
    ϕstart = nothing,
    L = LenseFlow,
    Nϕ = nothing,
    quasi_sample = false, 
    nsteps = 10, 
    Ncg = 500,
    cgtol = 1e-1,
    αtol = 1e-5,
    αmax = 0.5,
    cache_function = (L->cache(L,ds.d)),
    callback = nothing,
    progress = false)
    
    @assert progress in [false,:summary,:verbose]
    if !(isa(quasi_sample,Bool) || isa(quasi_sample,Int))
        throw(ArgumentError("quasi_sample should be true, false, or an Int."))
    end
    
    # since MAP estimate is done at fixed θ, we don't need to reparametrize to
    # ϕₘ = G(θ)*ϕ, so set G to constant here
    ds = DataSet(ds, G=IdentityOp)
    @unpack d, D, Cϕ, Cf, Cf̃, Cn, Cn̂ = ds
    
    f, f° = nothing, nothing
    ϕ = (ϕstart != nothing) ? ϕstart : ϕ = zero(Cϕ)
    α = 0
    tr = []
    hist = nothing
    
    # compute approximate inverse ϕ Hessian used in gradient descent, possibly
    # from quadratic estimate
    if (Nϕ == :qe); Nϕ = ϕqe(ds,false)[2]/2; end
    Hϕ⁻¹ = (Nϕ == nothing) ? Cϕ : (Cϕ^-1 + Nϕ^-1)^-1
    
    try
        @showprogress (progress==:summary ? 1 : Inf) "MAP_joint: " for i=1:nsteps

            # f step
            let L = ((i==1 && ϕstart==nothing) ? IdentityOp : cache_function(L(ϕ)))
                
                # if we're doing a fixed quasi_sample, set the random seed here,
                # which controls the sample from the posterior we get from inside
                # `lensing_wiener_filter`
                if isa(quasi_sample,Int); seed!(quasi_sample); end
                
                (f, hist) = lensing_wiener_filter(ds, L, 
                    (quasi_sample==false) ? :wf : :sample,   # if doing a quasi-sample, we get a sample instead of the WF
                    guess=(i==1 ? nothing : f),              # after first iteration, use the previous f as starting point
                    tol=cgtol, nsteps=Ncg, hist=(:i,:res), progress=(progress==:verbose))
                    
                f° = L * D * f
            end
            
            lnPcur = lnP(:mix,f°,ϕ,ds,L)
            if (progress==:verbose)
                @printf("(step=%i, χ²=%.2f, Ncg=%i%s)\n", i, -2lnPcur, length(hist), (α==0 ? "" : @sprintf(", α=%.6f",α)))
            end
            push!(tr,@dictpack(i,lnPcur,hist,ϕ,f))
            if callback != nothing
                callback(f, ϕ, tr)
            end
            
            # ϕ step
            if (i!=nsteps)
                ϕnew = Hϕ⁻¹*(δlnP_δfϕₜ(:mix,f°,ϕ,ds,L))[2]
                res = optimize(α->(-lnP(:mix,f°,ϕ+α*ϕnew,ds,L)), 0., αmax, abs_tol=αtol)
                α = res.minimizer
                ϕ = ϕ+α*ϕnew
            end

        end
    catch err
        if err isa InterruptException
            println()
            @warn("Maximization interrupted. Returning current progress.")
        else
            rethrow(err)
        end
    end

    return f, ϕ, tr
    
end


@doc doc"""

    MAP_marg( ds; kwargs...)

Compute the maximum a posteri estimate (MAP) of the marginl posterior.
"""
function MAP_marg(
    ds;
    ϕstart = nothing,
    L = LenseFlow,
    Nϕ = nothing,
    nsteps = 10, 
    Ncg = 500,
    cgtol = 1e-1,
    α = 0.02,
    Nmc_det = 50,
    )
    
    @unpack Cf, Cϕ, Cf̃, Cn̂ = ds
    
    # compute approximate inverse ϕ Hessian used in gradient descent, possibly
    # from quadratic estimate
    if (Nϕ == :qe); Nϕ = ϕqe(zero(Cf), Cf, Cf̃, Cn̂)[2]; end
    Hϕ⁻¹ = (Nϕ == nothing) ? Cϕ : (Cϕ^-1 + Nϕ^-1)^-1

    ϕ = (ϕstart != nothing) ? ϕstart : ϕ = zero(Cϕ) # fix needing to get zero(ɸ) this way
    tr = []

    for i=1:nsteps
        g, det_sims = δlnP_δϕ(ϕ, ds, progress=true, Nmc_det=Nmc_det, return_sims=true)
        ϕ += α * Hϕ⁻¹ * g
        push!(tr,@dictpack(i,g,det_sims,ϕ))
    end
    
    return ϕ, tr

end



@doc doc"""
    load_sim_dataset
    
Create a `DataSet` object with some simulated data. 

"""
function load_sim_dataset(;
    θpix,
    θpix_data = θpix,
    Nside,
    use,
    T = Float32,
    μKarcminT = 3,
    ℓknee = 100,
    αknee = 3,
    ℓmax_data = 3000,
    beamFWHM = 0,
    rfid = 0.05,
    Cℓ = camb(r=rfid),
    Cℓn = nothing,
    Cn = nothing,
    seed = nothing,
    M = nothing,
    B = nothing,
    D = nothing,
    G = nothing,
    ϕ=nothing, f=nothing, f̃=nothing, Bf̃=nothing, n=nothing, d=nothing, # override any of these simulated fields
    mask_kwargs = nothing,
    L = LenseFlow,
    ∂mode = fourier∂
    )
    
    # the biggest ℓ on the 2D fourier grid
    ℓmax = round(Int,ceil(√2*FFTgrid(T,Flat{θpix,Nside}).nyq))
    
    # Cℓs
    if (Cℓn == nothing)
        Cℓn = noisecls(μKarcminT, beamFWHM=0, ℓknee=ℓknee, αknee=αknee, ℓmax=ℓmax)
    end
    Cℓf, Cℓf̃ = Cℓ[:f], Cℓ[:f̃]
    
    # types which depend on whether T/E/B
    use = Symbol(use)
    if (use == :EB)
        @warn("switch to use=:P")
        use = :P
    elseif (use == :TEB)
        @warn("switch to use=:TP")
        use = :TP
    end
    SS,ks = Dict(:TP=>((S0,S2),(:TT,:EE,:BB,:TE)), :P=>((S2,),(:EE,:BB)), :T=>((S0,),(:TT,)))[use]
    F,F̂,nF = Dict(:TP=>(FlatIQUMap,FlatTEBFourier,3), :P=>(FlatS2QUMap,FlatS2EBFourier,2), :T=>(FlatS0Map,FlatS0Fourier,1))[use]
    
    # pixelization
    P = (θpix_data == θpix) ? 1 : FuncOp(
        op  = f -> ud_grade(f, θpix_data, deconv_pixwin=false, anti_aliasing=false),
        opᴴ = f -> ud_grade(f, θpix,      deconv_pixwin=false, anti_aliasing=false)
    )
    Pix      = Flat{θpix,Nside,∂mode}
    Pix_data = Flat{θpix_data,Nside÷(θpix_data÷θpix),∂mode}
    
    # covariances
    Cϕ₀            =  Cℓ_to_cov(T,Pix,     S0,    Cℓf[:ϕϕ])
    Cfs,Cft,Cf̃,Cn̂  = (Cℓ_to_cov(T,Pix,     SS..., (Cℓx[k] for k=ks)...) for Cℓx in (Cℓ[:fs],Cℓ[:ft],Cℓf̃,Cℓn))
    if (Cn == nothing)
        Cn         =  Cℓ_to_cov(T,Pix_data,SS..., (Cℓn[k] for k=ks)...)
    end
    Cf = ParamDependentOp((;r=rfid, _...)->(@. Cfs + (r/rfid)*Cft))
    Cϕ = ParamDependentOp((;Aϕ=1,   _...)->(@. Aϕ*Cϕ₀))
    
    # data mask
    if (M == nothing) && (mask_kwargs != nothing)
        M = LowPass(ℓmax_data) * FullDiagOp(F{T,Pix_data}(repeated(T.(sptlike_mask(Nside÷(θpix_data÷θpix),θpix_data; mask_kwargs...)),nF)...))
    elseif (M == nothing)
        M = LowPass(ℓmax_data)
    end
    
    # beam
    if (B == nothing)
        B = let ℓ=0:ℓmax; Cℓ_to_cov(T,Pix,SS..., (InterpolatedCℓs(ℓ, (k==:TE ? zero(ℓ) : @.(exp(-ℓ^2*deg2rad(beamFWHM/60)^2/(8*log(2))/2)))) for k=ks)...); end;
    end
    
    # mixing matrices
    if (D == nothing); D = D_mix(Cf); end
    if (G == nothing); G = IdentityOp; end
    
    # simulate data
    if (seed != nothing); seed!(seed); end
    if (ϕ  == nothing); ϕ  = simulate(Cϕ); end
    if (f  == nothing); f  = simulate(Cf); end
    if (n  == nothing); n  = simulate(Cn); end
    if (f̃  == nothing); f̃  = L(ϕ)*f;       end
    if (Bf̃ == nothing); Bf̃ = B*f̃;          end
    if (d  == nothing); d  = M*P*Bf̃ + n;   end
    
    # put everything in DataSet
    ds = DataSet(;(@ntpack d Cn Cn̂ Cf Cf̃ Cϕ M B D G P)...)
    
    return @ntpack f f̃ ϕ n ds ds₀=>ds() T P=>Pix Cℓ
    
end

function ϕqe(ds::DataSet, wiener_filtered=false, ϕqefn=ϕqe_EB)
    @unpack d, Cf, Cf̃, Cn̂, Cϕ, B = ds
    Cf̃ = B^2 * Cf̃
    Cf = B^2 * Cf
<<<<<<< HEAD
    wiener_filtered ? ϕqefn(d, Cf, Cf̃, Cn̂, Cϕ) : ϕqefn(d, Cf, Cf̃, Cn̂)
=======
    wiener_filtered ? ϕqe(d, Cf, Cf̃, Cn̂, Cϕ) : ϕqe(d, Cf, Cf̃, Cn̂)
end



###


function load_healpix_sim_dataset(;
    Nside,
    use,
    gradient_cache,
    T = Float32,
    μKarcminT = 3,
    ℓknee = 100,
    αknee = 3,
    ℓmax_ops = 2Nside,
    ℓmax_data = 3000,
    beamFWHM = 0,
    rfid = 0.05,
    Cℓ = camb(r=rfid, ℓmax=ℓmax_ops),
    Cℓn = nothing,
    Cn = nothing,
    seed = nothing,
    M = nothing,
    B = nothing,
    D = nothing,
    G = nothing,
    ϕ = nothing,
    f = nothing,
    mask_kwargs = nothing,
    L = LenseFlow)
    
    @assert use==:T 
    
    # Cℓs
    if (Cℓn == nothing)
        Cℓn = noisecls(μKarcminT, beamFWHM=0, ℓknee=ℓknee, αknee=αknee, ℓmax=ℓmax_ops)
    end
    Cℓf, Cℓf̃ = Cℓ[:f], Cℓ[:f̃]

    Cf = IsotropicHarmonicCov(T.(nan2zero.(Cℓf[:TT][0:ℓmax_ops])), gradient_cache)
    Cf̃ = IsotropicHarmonicCov(T.(nan2zero.(Cℓf̃[:TT][0:ℓmax_ops])), gradient_cache)
    Cn = IsotropicHarmonicCov(T.(nan2zero.(Cℓn[:TT][0:ℓmax_ops])), gradient_cache)
    Cϕ = IsotropicHarmonicCov(T.(nan2zero.(Cℓf[:ϕϕ][0:ℓmax_ops])), gradient_cache)
    
    P=B=1 #for now
    
    if (seed != nothing); seed!(seed); end
    if (ϕ==nothing); ϕ = simulate(Cϕ); end
    if (f==nothing); f = simulate(Cf); end
    f̃ = L(ϕ)*f
    n = simulate(Cn)
    d = M*P*B*f̃ + n

    
    # put everything in DataSet
    ds = DataSet(;(@ntpack d Cn Cf Cf̃ Cϕ M)...)

    
    return @ntpack f f̃ ϕ n ds ds₀=>ds()


>>>>>>> 5f51515e
end<|MERGE_RESOLUTION|>--- conflicted
+++ resolved
@@ -587,10 +587,7 @@
     @unpack d, Cf, Cf̃, Cn̂, Cϕ, B = ds
     Cf̃ = B^2 * Cf̃
     Cf = B^2 * Cf
-<<<<<<< HEAD
     wiener_filtered ? ϕqefn(d, Cf, Cf̃, Cn̂, Cϕ) : ϕqefn(d, Cf, Cf̃, Cn̂)
-=======
-    wiener_filtered ? ϕqe(d, Cf, Cf̃, Cn̂, Cϕ) : ϕqe(d, Cf, Cf̃, Cn̂)
 end
 
 
@@ -653,5 +650,4 @@
     return @ntpack f f̃ ϕ n ds ds₀=>ds()
 
 
->>>>>>> 5f51515e
 end